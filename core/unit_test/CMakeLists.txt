set(GTEST_SOURCE_DIR ${CMAKE_SOURCE_DIR}/gtest)
set(CMAKE_CXX_FLAGS "${CMAKE_CXX_FLAGS} -DGTEST_HAS_PTHREAD=0")

include_directories(${GTEST_SOURCE_DIR})
add_library(cabana_core_gtest ${GTEST_SOURCE_DIR}/gtest/gtest-all.cc)
set_target_properties(cabana_core_gtest PROPERTIES
    CXX_STANDARD 11
    CXX_STANDARD_REQUIRED YES
    CXX_EXTENSIONS NO
    )

include_directories(${CMAKE_CURRENT_BINARY_DIR})
include_directories(${CMAKE_CURRENT_SOURCE_DIR})

set(gtest_args --gtest_color=yes)

##--------------------------------------------------------------------------##
## General tests.
##--------------------------------------------------------------------------##
foreach(_test Version Index CartesianGrid SoA)
  set(_target Cabana_${_test}_test)
  add_executable(${_target} tst${_test}.cpp unit_test_main.cpp)
  target_link_libraries(${_target} cabanacore cabana_core_gtest)
  add_test(NAME ${_target} COMMAND ${NONMPI_PRECOMMAND} ${_target} ${gtest_args})
endforeach()

##--------------------------------------------------------------------------##
## On-node tests with and without MPI.
##--------------------------------------------------------------------------##
set(CABANA_TEST_DEVICES)
foreach(_device ${CABANA_SUPPORTED_DEVICES})
  if(Kokkos_ENABLE_${_device})
    list(APPEND CABANA_TEST_DEVICES ${_device})
    if(_device STREQUAL CUDA)
      list(APPEND CABANA_TEST_DEVICES CUDA_UVM)
    endif()
  endif()
endforeach()

macro(Cabana_add_tests)
  cmake_parse_arguments(CABANA_UNIT_TEST "MPI" "" "NAMES" ${ARGN})
  set(CABANA_UNIT_TEST_MPIEXEC_NUMPROCS 1)
  if(MPIEXEC_MAX_NUMPROCS GREATER 1)
    list(APPEND CABANA_UNIT_TEST_MPIEXEC_NUMPROCS ${MPIEXEC_MAX_NUMPROCS})
  endif()
  set(CABANA_UNIT_TEST_NUMTHREADS 1 2)
  if(CABANA_UNIT_TEST_MPI)
    set(CABANA_UNIT_TEST_MAIN mpi_unit_test_main.cpp)
  else()
    set(CABANA_UNIT_TEST_MAIN unit_test_main.cpp)
  endif()
  foreach(_device ${CABANA_TEST_DEVICES})
    set(_dir ${CMAKE_CURRENT_BINARY_DIR}/${_device})
    file(MAKE_DIRECTORY ${_dir})
    foreach(_test ${CABANA_UNIT_TEST_NAMES})
      set(_file ${_dir}/tst${_test}_${_device}.cpp)
      file(WRITE ${_file}
        "#include <Test${_device}_Category.hpp>\n"
        "#include <tst${_test}.hpp>\n"
      )
      set(_target Cabana_${_test}_test_${_device})
      add_executable(${_target} ${_file} ${CABANA_UNIT_TEST_MAIN})
      target_include_directories(${_target} PUBLIC ${_dir})
      target_link_libraries(${_target} cabanacore cabana_core_gtest)
      if(CABANA_UNIT_TEST_MPI)
        foreach(_np ${CABANA_UNIT_TEST_MPIEXEC_NUMPROCS})
          # NOTE: When moving to CMake 3.10+ make sure to use MPIEXEC_EXECUTABLE instead
          add_test(NAME ${_target}_${_np} COMMAND
            ${MPIEXEC} ${MPIEXEC_NUMPROC_FLAG} ${_np} ${MPIEXEC_PREFLAGS}
            ${_target} ${MPIEXEC_POSTFLAGS} ${gtest_args})
        endforeach()
      else()
        if(_device STREQUAL THREADS OR _device STREQUAL OPENMP)
          foreach(_thread ${CABANA_UNIT_TEST_NUMTHREADS})
            add_test(NAME ${_target}_${_thread} COMMAND
              ${NONMPI_PRECOMMAND} ${_target} ${gtest_args} --kokkos-threads=${_thread})
          endforeach()
        else()
          add_test(NAME ${NONMPI_PRECOMMAND} ${_target} COMMAND ${NONMPI_PRECOMMAND} ${_target} ${gtest_args})
        endif()
      endif()
    endforeach()
  endforeach()
endmacro()

<<<<<<< HEAD
# FIXME NeighborList unit test does not compile with the HIP backend enabled yet
if(Kokkos_ENABLE_HIP)
  Cabana_add_tests(NAMES AoSoA Slice DeepCopy Tuple Sort LinkedCellList Parallel)
else()
  Cabana_add_tests(NAMES AoSoA Slice DeepCopy Tuple Sort LinkedCellList NeighborList Parallel)
endif()
if(MPI_FOUND)
=======
Cabana_add_tests(NAMES AoSoA Slice DeepCopy Tuple Sort LinkedCellList NeighborList Parallel)
if(Cabana_ENABLE_MPI)
>>>>>>> a90c35fc
  Cabana_add_tests(MPI NAMES CommunicationPlan Distributor Halo)
endif()<|MERGE_RESOLUTION|>--- conflicted
+++ resolved
@@ -83,17 +83,7 @@
   endforeach()
 endmacro()
 
-<<<<<<< HEAD
-# FIXME NeighborList unit test does not compile with the HIP backend enabled yet
-if(Kokkos_ENABLE_HIP)
-  Cabana_add_tests(NAMES AoSoA Slice DeepCopy Tuple Sort LinkedCellList Parallel)
-else()
-  Cabana_add_tests(NAMES AoSoA Slice DeepCopy Tuple Sort LinkedCellList NeighborList Parallel)
-endif()
-if(MPI_FOUND)
-=======
 Cabana_add_tests(NAMES AoSoA Slice DeepCopy Tuple Sort LinkedCellList NeighborList Parallel)
 if(Cabana_ENABLE_MPI)
->>>>>>> a90c35fc
   Cabana_add_tests(MPI NAMES CommunicationPlan Distributor Halo)
 endif()
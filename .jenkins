pipeline {
    options {
        disableConcurrentBuilds(abortPrevious: true)
        timeout(time: 3, unit: 'HOURS')
    }
    triggers {
        issueCommentTrigger('.*test this please.*')
    }
    agent none

    environment {
        CCACHE_DIR = '/tmp/ccache'
        CCACHE_MAXSIZE = '10G'
        CCACHE_CPP2 = 'true'
    }
    stages {
        stage('Build') {
            parallel {
                stage('CUDA-11.0-NVCC-DEBUG') {
                    agent {
                        dockerfile {
                            filename 'Dockerfile'
                            dir 'docker'
                            additionalBuildArgs '--build-arg BASE=nvidia/cuda:11.0-devel-ubuntu20.04'
                            label 'nvidia-docker && volta'
                            args '-v /tmp/ccache.kokkos:/tmp/ccache --env NVIDIA_VISIBLE_DEVICES=$NVIDIA_VISIBLE_DEVICES'
                        }
                    }
                    steps {
                        sh 'ccache --zero-stats'
                        sh '''
                            rm -rf build && mkdir -p build && cd build && \
                            cmake \
                              -D CMAKE_BUILD_TYPE=Debug \
                              -D CMAKE_CXX_COMPILER=$KOKKOS_DIR/bin/nvcc_wrapper \
                              -D CMAKE_CXX_COMPILER_LAUNCHER=ccache \
                              -D CMAKE_CXX_FLAGS="-Wall -Wextra -Wpedantic" \
                              -D CMAKE_PREFIX_PATH="$KOKKOS_DIR;$ARBORX_DIR;$HEFFTE_DIR;$HYPRE_DIR" \
                              -D MPIEXEC_MAX_NUMPROCS=1 \
                              -D MPIEXEC_PREFLAGS="--allow-run-as-root;--mca;btl_smcuda_use_cuda_ipc;0" \
                              -D Cabana_REQUIRE_MPI=ON \
                              -D Cabana_REQUIRE_ARBORX=ON \
                              -D Cabana_REQUIRE_HEFFTE=ON \
                              -D Cabana_REQUIRE_CUDA=ON \
                              -D Cabana_ENABLE_TESTING=ON \
                              -D Cabana_ENABLE_PERFORMANCE_TESTING=ON \
                              -D Cabana_ENABLE_EXAMPLES=ON \
                            .. && \
                            make -j8 && \
                            ctest --output-on-failure
                        '''
                    }
                    post {
                        always {
                            sh 'ccache --show-stats'
                        }
                    }
                }
                stage('ROCM-4.5-HIPCC-DEBUG') {
                    agent {
                        dockerfile {
                            filename 'Dockerfile.hipcc'
                            dir 'docker'
<<<<<<< HEAD
                            additionalBuildArgs '--build-arg BASE=rocm/dev-ubuntu-18.04:4.5-complete'
=======
                            additionalBuildArgs '--build-arg BASE=rocm/dev-ubuntu-20.04:4.5-complete'
>>>>>>> 24af9b58
                            args '-v /tmp/ccache.kokkos:/tmp/ccache --device=/dev/kfd --device=/dev/dri --security-opt seccomp=unconfined --group-add video --env HIP_VISIBLE_DEVICES=$HIP_VISIBLE_DEVICES'
                            label 'rocm-docker && vega && AMD_Radeon_Instinct_MI60'
                        }
                    }
                    steps {
                        sh 'ccache --zero-stats'
                        sh '''
                            rm -rf build && mkdir -p build && cd build && \
                            cmake \
                              -D CMAKE_BUILD_TYPE=Debug \
                              -D CMAKE_CXX_COMPILER=hipcc \
                              -D CMAKE_CXX_STANDARD=14 \
                              -D CMAKE_CXX_FLAGS="-Wall -Wextra -Wpedantic -DNDEBUG" \
                              -D MPIEXEC_MAX_NUMPROCS=1 \
                              -D MPIEXEC_PREFLAGS="--allow-run-as-root" \
                              -D CMAKE_PREFIX_PATH="$KOKKOS_DIR;$ARBORX_DIR;$HEFFTE_DIR" \
                              -D Cabana_REQUIRE_MPI=ON \
                              -D Cabana_REQUIRE_ARBORX=ON \
                              -D Cabana_REQUIRE_HEFFTE=ON \
                              -D Cabana_REQUIRE_HIP=ON \
                              -D Cabana_ENABLE_TESTING=ON \
                              -D Cabana_ENABLE_PERFORMANCE_TESTING=ON \
                              -D Cabana_ENABLE_EXAMPLES=ON \
                            .. && \
                            make -j8 && \
                            ctest --output-on-failure
                        '''
                    }
                    post {
                        always {
                            sh 'ccache --show-stats'
                        }
                    }
                }
                stage('SYCL') {
                    agent {
                        dockerfile {
                            filename "Dockerfile.sycl"
                            dir "docker"
                            args '-v /tmp/ccache.kokkos:/tmp/ccache'
                            label 'NVIDIA_Tesla_V100-PCIE-32GB && nvidia-docker'
                        }
                    }
                    steps {
                        sh 'ccache --zero-stats'
                        sh '''
                            rm -rf build && mkdir -p build && cd build && \
                            cmake \
                              -D CMAKE_BUILD_TYPE=Debug \
                              -D CMAKE_CXX_COMPILER=clang++ \
                              -D CMAKE_CXX_COMPILER_LAUNCHER=ccache \
                              -D CMAKE_CXX_FLAGS="-Wall -Wextra -Wpedantic -Wno-unknown-cuda-version -fsycl -fsycl-targets=nvptx64-nvidia-cuda-sycldevice" \
                              -D CMAKE_PREFIX_PATH="$KOKKOS_DIR" \
                              -D MPIEXEC_MAX_NUMPROCS=1 \
                              -D MPIEXEC_PREFLAGS="--allow-run-as-root" \
                              -D Cabana_REQUIRE_MPI=ON \
                              -D Cabana_REQUIRE_SYCL=ON \
                              -D Cabana_ENABLE_TESTING=ON \
                              -D Cabana_ENABLE_EXAMPLES=ON \
                              -D Cabana_ENABLE_CAJITA=OFF \
                            .. && \
                            make -j8 && \
                            ctest --output-on-failure
                        '''
                    }
                    post {
                        always {
                            sh 'ccache --show-stats'
                        }
                    }
                }
            }
        }
    }
}<|MERGE_RESOLUTION|>--- conflicted
+++ resolved
@@ -61,11 +61,7 @@
                         dockerfile {
                             filename 'Dockerfile.hipcc'
                             dir 'docker'
-<<<<<<< HEAD
-                            additionalBuildArgs '--build-arg BASE=rocm/dev-ubuntu-18.04:4.5-complete'
-=======
                             additionalBuildArgs '--build-arg BASE=rocm/dev-ubuntu-20.04:4.5-complete'
->>>>>>> 24af9b58
                             args '-v /tmp/ccache.kokkos:/tmp/ccache --device=/dev/kfd --device=/dev/dri --security-opt seccomp=unconfined --group-add video --env HIP_VISIBLE_DEVICES=$HIP_VISIBLE_DEVICES'
                             label 'rocm-docker && vega && AMD_Radeon_Instinct_MI60'
                         }
